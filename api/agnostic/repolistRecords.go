// Copied from indigo:api/atproto/repolistRecords.go

package agnostic

// schema: com.atproto.repo.listRecords

import (
	"context"
	"encoding/json"

	"github.com/bluesky-social/indigo/lex/util"
)

// RepoListRecords_Output is the output of a com.atproto.repo.listRecords call.
type RepoListRecords_Output struct {
	Cursor  *string                   `json:"cursor,omitempty" cborgen:"cursor,omitempty"`
	Records []*RepoListRecords_Record `json:"records" cborgen:"records"`
}

// RepoListRecords_Record is a "record" in the com.atproto.repo.listRecords schema.
type RepoListRecords_Record struct {
	Cid string `json:"cid" cborgen:"cid"`
	Uri string `json:"uri" cborgen:"uri"`
	//  NOTE: changed from lex decoder to json.RawMessage
	Value *json.RawMessage `json:"value" cborgen:"value"`
}

// RepoListRecords calls the XRPC method "com.atproto.repo.listRecords".
//
// collection: The NSID of the record type.
// limit: The number of records to return.
// repo: The handle or DID of the repo.
// reverse: Flag to reverse the order of the returned records.
func RepoListRecords(ctx context.Context, c util.LexClient, collection string, cursor string, limit int64, repo string, reverse bool) (*RepoListRecords_Output, error) {
	var out RepoListRecords_Output

	params := map[string]interface{}{
		"collection": collection,
		"repo":       repo,
	}
<<<<<<< HEAD
	if cursor != "" {
		params["cursor"] = cursor
	}
	if limit != 0 {
		params["limit"] = limit
	}
	if reverse != false {
		params["reverse"] = reverse
	}

	if err := c.Do(ctx, xrpc.Query, "", "com.atproto.repo.listRecords", params, nil, &out); err != nil {
=======
	if err := c.LexDo(ctx, util.Query, "", "com.atproto.repo.listRecords", params, nil, &out); err != nil {
>>>>>>> 0b69efcd
		return nil, err
	}

	return &out, nil
}<|MERGE_RESOLUTION|>--- conflicted
+++ resolved
@@ -38,7 +38,6 @@
 		"collection": collection,
 		"repo":       repo,
 	}
-<<<<<<< HEAD
 	if cursor != "" {
 		params["cursor"] = cursor
 	}
@@ -49,10 +48,7 @@
 		params["reverse"] = reverse
 	}
 
-	if err := c.Do(ctx, xrpc.Query, "", "com.atproto.repo.listRecords", params, nil, &out); err != nil {
-=======
 	if err := c.LexDo(ctx, util.Query, "", "com.atproto.repo.listRecords", params, nil, &out); err != nil {
->>>>>>> 0b69efcd
 		return nil, err
 	}
 
