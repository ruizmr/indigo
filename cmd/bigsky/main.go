package main

import (
	"context"
	"fmt"
	"net/http"
	_ "net/http/pprof"
	"net/url"
	"os"
	"os/signal"
	"path/filepath"
	"strings"
	"syscall"
	"time"

	"github.com/bluesky-social/indigo/api"
	libbgs "github.com/bluesky-social/indigo/bgs"
	"github.com/bluesky-social/indigo/carstore"
	"github.com/bluesky-social/indigo/did"
	"github.com/bluesky-social/indigo/events"
	"github.com/bluesky-social/indigo/indexer"
	"github.com/bluesky-social/indigo/notifs"
	"github.com/bluesky-social/indigo/plc"
	"github.com/bluesky-social/indigo/repomgr"
	"github.com/bluesky-social/indigo/util"
	"github.com/bluesky-social/indigo/util/cliutil"
	"github.com/bluesky-social/indigo/xrpc"

	_ "github.com/joho/godotenv/autoload"
	_ "go.uber.org/automaxprocs"

	"github.com/carlmjohnson/versioninfo"
	logging "github.com/ipfs/go-log"
	"github.com/urfave/cli/v2"
	"go.opentelemetry.io/otel"
	"go.opentelemetry.io/otel/attribute"
	"go.opentelemetry.io/otel/exporters/jaeger"
	"go.opentelemetry.io/otel/exporters/otlp/otlptrace/otlptracehttp"
	"go.opentelemetry.io/otel/sdk/resource"
	tracesdk "go.opentelemetry.io/otel/sdk/trace"
	semconv "go.opentelemetry.io/otel/semconv/v1.4.0"
	"gorm.io/plugin/opentelemetry/tracing"
)

var log = logging.Logger("bigsky")

func init() {
	// control log level using, eg, GOLOG_LOG_LEVEL=debug
	//logging.SetAllLoggers(logging.LevelDebug)
}

func main() {
	if err := run(os.Args); err != nil {
		log.Fatal(err)
	}
}

func run(args []string) error {

	app := cli.App{
		Name:    "bigsky",
		Usage:   "atproto Relay daemon",
		Version: versioninfo.Short(),
	}

	app.Flags = []cli.Flag{
		&cli.BoolFlag{
			Name: "jaeger",
		},
		&cli.StringFlag{
			Name:    "db-url",
			Usage:   "database connection string for BGS database",
			Value:   "sqlite://./data/bigsky/bgs.sqlite",
			EnvVars: []string{"DATABASE_URL"},
		},
		&cli.StringFlag{
			Name:    "carstore-db-url",
			Usage:   "database connection string for carstore database",
			Value:   "sqlite://./data/bigsky/carstore.sqlite",
			EnvVars: []string{"CARSTORE_DATABASE_URL"},
		},
		&cli.BoolFlag{
			Name: "db-tracing",
		},
		&cli.StringFlag{
			Name:    "data-dir",
			Usage:   "path of directory for CAR files and other data",
			Value:   "data/bigsky",
			EnvVars: []string{"RELAY_DATA_DIR", "DATA_DIR"},
		},
		&cli.StringFlag{
			Name:    "plc-host",
			Usage:   "method, hostname, and port of PLC registry",
			Value:   "https://plc.directory",
			EnvVars: []string{"ATP_PLC_HOST"},
		},
		&cli.BoolFlag{
			Name:  "crawl-insecure-ws",
			Usage: "when connecting to PDS instances, use ws:// instead of wss://",
		},
		&cli.BoolFlag{
			Name:    "spidering",
			Value:   false,
			EnvVars: []string{"RELAY_SPIDERING", "BGS_SPIDERING"},
		},
		&cli.StringFlag{
			Name:  "api-listen",
			Value: ":2470",
		},
		&cli.StringFlag{
			Name:    "metrics-listen",
			Value:   ":2471",
			EnvVars: []string{"RELAY_METRICS_LISTEN", "BGS_METRICS_LISTEN"},
		},
		&cli.StringFlag{
			Name:    "disk-persister-dir",
			Usage:   "set directory for disk persister (implicitly enables disk persister)",
			EnvVars: []string{"RELAY_PERSISTER_DIR"},
		},
		&cli.StringFlag{
			Name:    "admin-key",
			EnvVars: []string{"RELAY_ADMIN_KEY", "BGS_ADMIN_KEY"},
		},
		&cli.StringSliceFlag{
			Name:    "handle-resolver-hosts",
			EnvVars: []string{"HANDLE_RESOLVER_HOSTS"},
		},
		&cli.IntFlag{
			Name:    "max-carstore-connections",
			EnvVars: []string{"MAX_CARSTORE_CONNECTIONS"},
			Value:   40,
		},
		&cli.IntFlag{
			Name:    "max-metadb-connections",
			EnvVars: []string{"MAX_METADB_CONNECTIONS"},
			Value:   40,
		},
		&cli.DurationFlag{
			Name:    "compact-interval",
			EnvVars: []string{"RELAY_COMPACT_INTERVAL", "BGS_COMPACT_INTERVAL"},
			Value:   4 * time.Hour,
			Usage:   "interval between compaction runs, set to 0 to disable scheduled compaction",
		},
		&cli.StringFlag{
			Name:    "resolve-address",
			EnvVars: []string{"RESOLVE_ADDRESS"},
			Value:   "1.1.1.1:53",
		},
		&cli.BoolFlag{
			Name:    "force-dns-udp",
			EnvVars: []string{"FORCE_DNS_UDP"},
		},
		&cli.IntFlag{
			Name:    "max-fetch-concurrency",
			Value:   100,
			EnvVars: []string{"MAX_FETCH_CONCURRENCY"},
		},
		&cli.StringFlag{
			Name:    "env",
			Value:   "dev",
			EnvVars: []string{"ENVIRONMENT"},
			Usage:   "declared hosting environment (prod, qa, etc); used in metrics",
		},
		&cli.StringFlag{
			Name:    "otel-exporter-otlp-endpoint",
			EnvVars: []string{"OTEL_EXPORTER_OTLP_ENDPOINT"},
		},
		&cli.StringFlag{
			Name:    "bsky-social-rate-limit-skip",
			EnvVars: []string{"BSKY_SOCIAL_RATE_LIMIT_SKIP"},
			Usage:   "ratelimit bypass secret token for *.bsky.social domains",
		},
		&cli.IntFlag{
			Name:    "default-repo-limit",
			Value:   100,
			EnvVars: []string{"RELAY_DEFAULT_REPO_LIMIT"},
		},
		&cli.IntFlag{
			Name:    "concurrency-per-pds",
			EnvVars: []string{"RELAY_CONCURRENCY_PER_PDS"},
			Value:   100,
		},
		&cli.IntFlag{
			Name:    "max-queue-per-pds",
			EnvVars: []string{"RELAY_MAX_QUEUE_PER_PDS"},
			Value:   1_000,
		},
		&cli.IntFlag{
			Name:    "did-cache-size",
			EnvVars: []string{"RELAY_DID_CACHE_SIZE"},
			Value:   5_000_000,
		},
		&cli.StringSliceFlag{
			Name:    "did-memcached",
			EnvVars: []string{"RELAY_DID_MEMCACHED"},
		},
		&cli.DurationFlag{
			Name:    "event-playback-ttl",
			Usage:   "time to live for event playback buffering (only applies to disk persister)",
			EnvVars: []string{"RELAY_EVENT_PLAYBACK_TTL"},
			Value:   72 * time.Hour,
		},
		&cli.IntFlag{
			Name:    "num-compaction-workers",
			EnvVars: []string{"RELAY_NUM_COMPACTION_WORKERS"},
			Value:   2,
		},
		&cli.StringSliceFlag{
			Name:    "carstore-shard-dirs",
			Usage:   "specify list of shard directories for carstore storage, overrides default storage within datadir",
			EnvVars: []string{"RELAY_CARSTORE_SHARD_DIRS"},
		},
<<<<<<< HEAD
		&cli.BoolFlag{
			Name:  "ex-sqlite-carstore",
			Usage: "enable experimental sqlite carstore",
			Value: false,
		},
		&cli.StringSliceFlag{
			Name:  "scylla-carstore",
			Usage: "scylla server addresses for storage backend, probably comma separated, urfave/cli is unclear",
			Value: &cli.StringSlice{},
=======
		&cli.StringSliceFlag{
			Name:    "next-crawler",
			Usage:   "forward POST requestCrawl to this url, should be machine root url and not xrpc/requestCrawl, comma separated list",
			EnvVars: []string{"RELAY_NEXT_CRAWLER"},
>>>>>>> b13c6751
		},
	}

	app.Action = runBigsky
	return app.Run(os.Args)
}

func setupOTEL(cctx *cli.Context) error {

	env := cctx.String("env")
	if env == "" {
		env = "dev"
	}
	if cctx.Bool("jaeger") {
		url := "http://localhost:14268/api/traces"
		exp, err := jaeger.New(jaeger.WithCollectorEndpoint(jaeger.WithEndpoint(url)))
		if err != nil {
			return err
		}
		tp := tracesdk.NewTracerProvider(
			// Always be sure to batch in production.
			tracesdk.WithBatcher(exp),
			// Record information about this application in a Resource.
			tracesdk.WithResource(resource.NewWithAttributes(
				semconv.SchemaURL,
				semconv.ServiceNameKey.String("bgs"),
				attribute.String("env", env),         // DataDog
				attribute.String("environment", env), // Others
				attribute.Int64("ID", 1),
			)),
		)

		otel.SetTracerProvider(tp)
	}

	// Enable OTLP HTTP exporter
	// For relevant environment variables:
	// https://pkg.go.dev/go.opentelemetry.io/otel/exporters/otlp/otlptrace#readme-environment-variables
	// At a minimum, you need to set
	// OTEL_EXPORTER_OTLP_ENDPOINT=http://localhost:4318
	if ep := cctx.String("otel-exporter-otlp-endpoint"); ep != "" {
		log.Infow("setting up trace exporter", "endpoint", ep)
		ctx, cancel := context.WithCancel(context.Background())
		defer cancel()

		exp, err := otlptracehttp.New(ctx)
		if err != nil {
			log.Fatalw("failed to create trace exporter", "error", err)
		}
		defer func() {
			ctx, cancel := context.WithTimeout(context.Background(), time.Second)
			defer cancel()
			if err := exp.Shutdown(ctx); err != nil {
				log.Errorw("failed to shutdown trace exporter", "error", err)
			}
		}()

		tp := tracesdk.NewTracerProvider(
			tracesdk.WithBatcher(exp),
			tracesdk.WithResource(resource.NewWithAttributes(
				semconv.SchemaURL,
				semconv.ServiceNameKey.String("bgs"),
				attribute.String("env", env),         // DataDog
				attribute.String("environment", env), // Others
				attribute.Int64("ID", 1),
			)),
		)
		otel.SetTracerProvider(tp)
	}

	return nil
}

func runBigsky(cctx *cli.Context) error {
	// Trap SIGINT to trigger a shutdown.
	signals := make(chan os.Signal, 1)
	signal.Notify(signals, syscall.SIGINT, syscall.SIGTERM)

	// start observability/tracing (OTEL and jaeger)
	if err := setupOTEL(cctx); err != nil {
		return err
	}

	// ensure data directory exists; won't error if it does
	datadir := cctx.String("data-dir")
	csdir := filepath.Join(datadir, "carstore")
	if err := os.MkdirAll(datadir, os.ModePerm); err != nil {
		return err
	}

	log.Infow("setting up main database")
	dburl := cctx.String("db-url")
	db, err := cliutil.SetupDatabase(dburl, cctx.Int("max-metadb-connections"))
	if err != nil {
		return err
	}

	log.Infow("setting up carstore database")
	csdburl := cctx.String("carstore-db-url")
	csdb, err := cliutil.SetupDatabase(csdburl, cctx.Int("max-carstore-connections"))
	if err != nil {
		return err
	}

	if cctx.Bool("db-tracing") {
		if err := db.Use(tracing.NewPlugin()); err != nil {
			return err
		}
		if err := csdb.Use(tracing.NewPlugin()); err != nil {
			return err
		}
	}

	csdirs := []string{csdir}
	if paramDirs := cctx.StringSlice("carstore-shard-dirs"); len(paramDirs) > 0 {
		csdirs = paramDirs
	}

	for _, csd := range csdirs {
		if err := os.MkdirAll(filepath.Dir(csd), os.ModePerm); err != nil {
			return err
		}
	}

	var cstore carstore.CarStore
	scyllaAddrs := cctx.StringSlice("scylla-carstore")
	if len(scyllaAddrs) != 0 {
		cstore, err = carstore.NewScyllaStore(scyllaAddrs, "cs")
	} else if cctx.Bool("ex-sqlite-carstore") {
		cstore, err = carstore.NewSqliteStore(csdir)
	} else {
		// make standard FileCarStore
		cstore, err = carstore.NewCarStore(csdb, csdirs)
	}

	if err != nil {
		return err
	}

	// DID RESOLUTION
	// 1. the outside world, PLCSerever or Web
	// 2. (maybe memcached)
	// 3. in-process cache
	var cachedidr did.Resolver
	{
		mr := did.NewMultiResolver()

		didr := &api.PLCServer{Host: cctx.String("plc-host")}
		mr.AddHandler("plc", didr)

		webr := did.WebResolver{}
		if cctx.Bool("crawl-insecure-ws") {
			webr.Insecure = true
		}
		mr.AddHandler("web", &webr)

		var prevResolver did.Resolver
		memcachedServers := cctx.StringSlice("did-memcached")
		if len(memcachedServers) > 0 {
			prevResolver = plc.NewMemcachedDidResolver(mr, time.Hour*24, memcachedServers)
		} else {
			prevResolver = mr
		}

		cachedidr = plc.NewCachingDidResolver(prevResolver, time.Hour*24, cctx.Int("did-cache-size"))
	}

	kmgr := indexer.NewKeyManager(cachedidr, nil)

	repoman := repomgr.NewRepoManager(cstore, kmgr)

	var persister events.EventPersistence

	if dpd := cctx.String("disk-persister-dir"); dpd != "" {
		log.Infow("setting up disk persister")

		pOpts := events.DefaultDiskPersistOptions()
		pOpts.Retention = cctx.Duration("event-playback-ttl")
		dp, err := events.NewDiskPersistence(dpd, "", db, pOpts)
		if err != nil {
			return fmt.Errorf("setting up disk persister: %w", err)
		}
		persister = dp
	} else {
		dbp, err := events.NewDbPersistence(db, cstore, nil)
		if err != nil {
			return fmt.Errorf("setting up db event persistence: %w", err)
		}
		persister = dbp
	}

	evtman := events.NewEventManager(persister)

	notifman := &notifs.NullNotifs{}

	rf := indexer.NewRepoFetcher(db, repoman, cctx.Int("max-fetch-concurrency"))

	ix, err := indexer.NewIndexer(db, notifman, evtman, cachedidr, rf, true, cctx.Bool("spidering"), false)
	if err != nil {
		return err
	}

	rlskip := cctx.String("bsky-social-rate-limit-skip")
	ix.ApplyPDSClientSettings = func(c *xrpc.Client) {
		if c.Client == nil {
			c.Client = util.RobustHTTPClient()
		}
		if strings.HasSuffix(c.Host, ".bsky.network") {
			c.Client.Timeout = time.Minute * 30
			if rlskip != "" {
				c.Headers = map[string]string{
					"x-ratelimit-bypass": rlskip,
				}
			}
		} else {
			// Generic PDS timeout
			c.Client.Timeout = time.Minute * 1
		}
	}
	rf.ApplyPDSClientSettings = ix.ApplyPDSClientSettings

	repoman.SetEventHandler(func(ctx context.Context, evt *repomgr.RepoEvent) {
		if err := ix.HandleRepoEvent(ctx, evt); err != nil {
			log.Errorw("failed to handle repo event", "err", err)
		}
	}, false)

	prodHR, err := api.NewProdHandleResolver(100_000, cctx.String("resolve-address"), cctx.Bool("force-dns-udp"))
	if err != nil {
		return fmt.Errorf("failed to set up handle resolver: %w", err)
	}
	if rlskip != "" {
		prodHR.ReqMod = func(req *http.Request, host string) error {
			if strings.HasSuffix(host, ".bsky.social") {
				req.Header.Set("x-ratelimit-bypass", rlskip)
			}
			return nil
		}
	}

	var hr api.HandleResolver = prodHR
	if cctx.StringSlice("handle-resolver-hosts") != nil {
		hr = &api.TestHandleResolver{
			TrialHosts: cctx.StringSlice("handle-resolver-hosts"),
		}
	}

	log.Infow("constructing bgs")
	bgsConfig := libbgs.DefaultBGSConfig()
	bgsConfig.SSL = !cctx.Bool("crawl-insecure-ws")
	bgsConfig.CompactInterval = cctx.Duration("compact-interval")
	bgsConfig.ConcurrencyPerPDS = cctx.Int64("concurrency-per-pds")
	bgsConfig.MaxQueuePerPDS = cctx.Int64("max-queue-per-pds")
	bgsConfig.DefaultRepoLimit = cctx.Int64("default-repo-limit")
	bgsConfig.NumCompactionWorkers = cctx.Int("num-compaction-workers")
	nextCrawlers := cctx.StringSlice("next-crawler")
	if len(nextCrawlers) != 0 {
		nextCrawlerUrls := make([]*url.URL, len(nextCrawlers))
		for i, tu := range nextCrawlers {
			var err error
			nextCrawlerUrls[i], err = url.Parse(tu)
			if err != nil {
				return fmt.Errorf("failed to parse next-crawler url: %w", err)
			}
			log.Infow("configuring relay for requestCrawl", "host", nextCrawlerUrls[i])
		}
		bgsConfig.NextCrawlers = nextCrawlerUrls
	}
	bgs, err := libbgs.NewBGS(db, ix, repoman, evtman, cachedidr, rf, hr, bgsConfig)
	if err != nil {
		return err
	}

	if tok := cctx.String("admin-key"); tok != "" {
		if err := bgs.CreateAdminToken(tok); err != nil {
			return fmt.Errorf("failed to set up admin token: %w", err)
		}
	}

	// set up metrics endpoint
	go func() {
		if err := bgs.StartMetrics(cctx.String("metrics-listen")); err != nil {
			log.Fatalf("failed to start metrics endpoint: %s", err)
		}
	}()

	bgsErr := make(chan error, 1)

	go func() {
		err := bgs.Start(cctx.String("api-listen"))
		bgsErr <- err
	}()

	log.Infow("startup complete")
	select {
	case <-signals:
		log.Info("received shutdown signal")
		errs := bgs.Shutdown()
		for err := range errs {
			log.Errorw("error during BGS shutdown", "err", err)
		}
	case err := <-bgsErr:
		if err != nil {
			log.Errorw("error during BGS startup", "err", err)
		}
		log.Info("shutting down")
		errs := bgs.Shutdown()
		for err := range errs {
			log.Errorw("error during BGS shutdown", "err", err)
		}
	}

	log.Info("shutdown complete")

	return nil
}<|MERGE_RESOLUTION|>--- conflicted
+++ resolved
@@ -210,7 +210,11 @@
 			Usage:   "specify list of shard directories for carstore storage, overrides default storage within datadir",
 			EnvVars: []string{"RELAY_CARSTORE_SHARD_DIRS"},
 		},
-<<<<<<< HEAD
+		&cli.StringSliceFlag{
+			Name:    "next-crawler",
+			Usage:   "forward POST requestCrawl to this url, should be machine root url and not xrpc/requestCrawl, comma separated list",
+			EnvVars: []string{"RELAY_NEXT_CRAWLER"},
+		},
 		&cli.BoolFlag{
 			Name:  "ex-sqlite-carstore",
 			Usage: "enable experimental sqlite carstore",
@@ -220,12 +224,6 @@
 			Name:  "scylla-carstore",
 			Usage: "scylla server addresses for storage backend, probably comma separated, urfave/cli is unclear",
 			Value: &cli.StringSlice{},
-=======
-		&cli.StringSliceFlag{
-			Name:    "next-crawler",
-			Usage:   "forward POST requestCrawl to this url, should be machine root url and not xrpc/requestCrawl, comma separated list",
-			EnvVars: []string{"RELAY_NEXT_CRAWLER"},
->>>>>>> b13c6751
 		},
 	}
 
