--- conflicted
+++ resolved
@@ -265,9 +265,7 @@
 		srv, err := NewServer(
 			dir,
 			Config{
-<<<<<<< HEAD
 				Logger:                     logger,
-				RelayHost:                  cctx.String("atp-relay-host"), // DEPRECATED
 				BskyHost:                   cctx.String("atp-bsky-host"),
 				OzoneHost:                  cctx.String("atp-ozone-host"),
 				OzoneDID:                   cctx.String("ozone-did"),
@@ -282,7 +280,6 @@
 				AbyssPassword:              cctx.String("abyss-password"),
 				RatelimitBypass:            cctx.String("ratelimit-bypass"),
 				RulesetName:                cctx.String("ruleset"),
-				FirehoseParallelism:        cctx.Int("firehose-parallelism"), // DEPRECATED
 				PersistOzoneAccountHistory: cctx.Bool("persist-ozone-account-history"),
 				PreScreenHost:              cctx.String("prescreen-host"),
 				PreScreenToken:             cctx.String("prescreen-token"),
@@ -290,29 +287,6 @@
 				QuotaModReportDay:          cctx.Int("quota-mod-report-day"),
 				QuotaModTakedownDay:        cctx.Int("quota-mod-takedown-day"),
 				QuotaModActionDay:          cctx.Int("quota-mod-action-day"),
-=======
-				Logger:              logger,
-				BskyHost:            cctx.String("atp-bsky-host"),
-				OzoneHost:           cctx.String("atp-ozone-host"),
-				OzoneDID:            cctx.String("ozone-did"),
-				OzoneAdminToken:     cctx.String("ozone-admin-token"),
-				PDSHost:             cctx.String("atp-pds-host"),
-				PDSAdminToken:       cctx.String("pds-admin-token"),
-				SetsFileJSON:        cctx.String("sets-json-path"),
-				RedisURL:            cctx.String("redis-url"),
-				SlackWebhookURL:     cctx.String("slack-webhook-url"),
-				HiveAPIToken:        cctx.String("hiveai-api-token"),
-				AbyssHost:           cctx.String("abyss-host"),
-				AbyssPassword:       cctx.String("abyss-password"),
-				RatelimitBypass:     cctx.String("ratelimit-bypass"),
-				RulesetName:         cctx.String("ruleset"),
-				PreScreenHost:       cctx.String("prescreen-host"),
-				PreScreenToken:      cctx.String("prescreen-token"),
-				ReportDupePeriod:    cctx.Duration("report-dupe-period"),
-				QuotaModReportDay:   cctx.Int("quota-mod-report-day"),
-				QuotaModTakedownDay: cctx.Int("quota-mod-takedown-day"),
-				QuotaModActionDay:   cctx.Int("quota-mod-action-day"),
->>>>>>> 3c27339b
 			},
 		)
 		if err != nil {
@@ -390,9 +364,7 @@
 	return NewServer(
 		dir,
 		Config{
-<<<<<<< HEAD
 			Logger:                     logger,
-			RelayHost:                  cctx.String("atp-relay-host"),
 			BskyHost:                   cctx.String("atp-bsky-host"),
 			OzoneHost:                  cctx.String("atp-ozone-host"),
 			OzoneDID:                   cctx.String("ozone-did"),
@@ -406,28 +378,9 @@
 			AbyssPassword:              cctx.String("abyss-password"),
 			RatelimitBypass:            cctx.String("ratelimit-bypass"),
 			RulesetName:                cctx.String("ruleset"),
-			FirehoseParallelism:        cctx.Int("firehose-parallelism"),
 			PersistOzoneAccountHistory: cctx.Bool("persist-ozone-account-history"),
 			PreScreenHost:              cctx.String("prescreen-host"),
 			PreScreenToken:             cctx.String("prescreen-token"),
-=======
-			Logger:          logger,
-			BskyHost:        cctx.String("atp-bsky-host"),
-			OzoneHost:       cctx.String("atp-ozone-host"),
-			OzoneDID:        cctx.String("ozone-did"),
-			OzoneAdminToken: cctx.String("ozone-admin-token"),
-			PDSHost:         cctx.String("atp-pds-host"),
-			PDSAdminToken:   cctx.String("pds-admin-token"),
-			SetsFileJSON:    cctx.String("sets-json-path"),
-			RedisURL:        cctx.String("redis-url"),
-			HiveAPIToken:    cctx.String("hiveai-api-token"),
-			AbyssHost:       cctx.String("abyss-host"),
-			AbyssPassword:   cctx.String("abyss-password"),
-			RatelimitBypass: cctx.String("ratelimit-bypass"),
-			RulesetName:     cctx.String("ruleset"),
-			PreScreenHost:   cctx.String("prescreen-host"),
-			PreScreenToken:  cctx.String("prescreen-token"),
->>>>>>> 3c27339b
 		},
 	)
 }
