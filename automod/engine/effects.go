package engine

import (
	"sync"
	"time"
)

var (
	// time period within which automod will not re-report an account for the same reasonType
	ReportDupePeriod = 1 * 24 * time.Hour
	// number of reports automod can file per day, for all subjects and types combined (circuit breaker)
	QuotaModReportDay = 2000
	// number of takedowns automod can action per day, for all subjects combined (circuit breaker)
	QuotaModTakedownDay = 200
<<<<<<< HEAD
	// number of appeal resolutions automod can action per day, for all subjects combined (circuit breaker)
	QuotaModResolveAppealDay = 200
=======
	// number of misc actions automod can do per day, for all subjects combined (circuit breaker)
	QuotaModActionDay = 1000
>>>>>>> 05b87518
)

type CounterRef struct {
	Name   string
	Val    string
	Period *string
}

type CounterDistinctRef struct {
	Name   string
	Bucket string
	Val    string
}

// Mutable container for all the possible side-effects from rule execution.
//
// This single type tracks generic effects (eg, counter increments), account-level actions, and record-level actions (even for processing of account-level events which have no possible record-level effects).
type Effects struct {
	// internal field for ensuring concurrent mutations are safe
	mu sync.Mutex
	// List of counters which should be incremented as part of processing this event. These are collected during rule execution and persisted in bulk at the end.
	CounterIncrements []CounterRef
	// List of counters which should be reset as part of processing this event. These are collected during rule execution and persisted in bulk at the end.
	CounterResets []CounterRef
	// Similar to "CounterIncrements", but for "distinct" style counters
	CounterDistinctIncrements []CounterDistinctRef // TODO: better variable names
	// Label values which should be applied to the overall account, as a result of rule execution.
	AccountLabels []string
	// Moderation tags (similar to labels, but private) which should be applied to the overall account, as a result of rule execution.
	AccountTags []string
	// automod flags (metadata) which should be applied to the account as a result of rule execution.
	AccountFlags []string
	// Reports which should be filed against this account, as a result of rule execution.
	AccountReports []ModReport
	// If "true", a rule decided that the entire account should have a takedown.
	AccountTakedown bool
<<<<<<< HEAD
	// If "true", indicates that a rule indicates that appeals on the account should be resolved.
	AccountAppealResolve bool
=======
	// If "true", a rule decided that the reported account should be escalated.
	AccountEscalate bool
	// If "true", a rule decided that the reports on account should be resolved as acknowledged.
	AccountAcknowledge bool
>>>>>>> 05b87518
	// Same as "AccountLabels", but at record-level
	RecordLabels []string
	// Same as "AccountTags", but at record-level
	RecordTags []string
	// Same as "AccountFlags", but at record-level
	RecordFlags []string
	// Same as "AccountReports", but at record-level
	RecordReports []ModReport
	// Same as "AccountTakedown", but at record-level
	RecordTakedown bool
	// Set of Blob CIDs to takedown (eg, purge from CDN) when doing a record takedown
	BlobTakedowns []string
	// If "true", indicates that a rule indicates that the action causing the event should be blocked or prevented
	RejectEvent bool
	// Services, if any, which should blast out a notification about this even (eg, Slack)
	NotifyServices []string
	// If "true", indicates that a rule indicates that any appeal on the record should be resolved
	RecordAppealResolve bool
}

// Enqueues the named counter to be incremented at the end of all rule processing. Will automatically increment for all time periods.
//
// "name" is the counter namespace.
// "val" is the specific counter with that namespace.
func (e *Effects) Increment(name, val string) {
	e.mu.Lock()
	defer e.mu.Unlock()
	e.CounterIncrements = append(e.CounterIncrements, CounterRef{Name: name, Val: val})
}

// Enqueues the named counter to be reset at the end of all rule processing.
//
// "name" is the counter namespace.
// "val" is the specific counter with that namespace.
func (e *Effects) ResetCounter(name, val string) {
	e.mu.Lock()
	defer e.mu.Unlock()
	e.CounterResets = append(e.CounterResets, CounterRef{Name: name, Val: val})
}

// Enqueues the named counter to be incremented at the end of all rule processing. Will only increment the indicated time period bucket.
func (e *Effects) IncrementPeriod(name, val string, period string) {
	e.mu.Lock()
	defer e.mu.Unlock()
	e.CounterIncrements = append(e.CounterIncrements, CounterRef{Name: name, Val: val, Period: &period})
}

// Enqueues the named "distinct value" counter based on the supplied string value ("val") to be incremented at the end of all rule processing. Will automatically increment for all time periods.
func (e *Effects) IncrementDistinct(name, bucket, val string) {
	e.mu.Lock()
	defer e.mu.Unlock()
	e.CounterDistinctIncrements = append(e.CounterDistinctIncrements, CounterDistinctRef{Name: name, Bucket: bucket, Val: val})
}

// Enqueues the provided label (string value) to be added to the account at the end of rule processing.
func (e *Effects) AddAccountLabel(val string) {
	e.mu.Lock()
	defer e.mu.Unlock()
	for _, v := range e.AccountLabels {
		if v == val {
			return
		}
	}
	e.AccountLabels = append(e.AccountLabels, val)
}

// Enqueues the provided label (string value) to be added to the account at the end of rule processing.
func (e *Effects) AddAccountTag(val string) {
	e.mu.Lock()
	defer e.mu.Unlock()
	for _, v := range e.AccountTags {
		if v == val {
			return
		}
	}
	e.AccountTags = append(e.AccountTags, val)
}

// Enqueues the provided flag (string value) to be recorded (in the Engine's flagstore) at the end of rule processing.
func (e *Effects) AddAccountFlag(val string) {
	e.mu.Lock()
	defer e.mu.Unlock()
	for _, v := range e.AccountFlags {
		if v == val {
			return
		}
	}
	e.AccountFlags = append(e.AccountFlags, val)
}

// Enqueues a moderation report to be filed against the account at the end of rule processing.
func (e *Effects) ReportAccount(reason, comment string) {
	e.mu.Lock()
	defer e.mu.Unlock()
	if comment == "" {
		comment = "(reporting without comment)"
	}
	for _, v := range e.AccountReports {
		if v.ReasonType == reason {
			return
		}
	}
	e.AccountReports = append(e.AccountReports, ModReport{ReasonType: reason, Comment: comment})
}

// Enqueues the entire account to be taken down at the end of rule processing.
func (e *Effects) TakedownAccount() {
	e.AccountTakedown = true
}

<<<<<<< HEAD
// Enqueues the accounts's appeals to be resolved at the end of rule processing.
func (e *Effects) ResolveAccountAppeal() {
	e.AccountAppealResolve = true
=======
// Enqueues the account to be "escalated" for mod review at the end of rule processing.
func (e *Effects) EscalateAccount() {
	e.AccountEscalate = true
}

// Enqueues reports on account to be "acknowledged" (closed) at the end of rule processing.
func (e *Effects) AcknowledgeAccount() {
	e.AccountAcknowledge = true
>>>>>>> 05b87518
}

// Enqueues the provided label (string value) to be added to the record at the end of rule processing.
func (e *Effects) AddRecordLabel(val string) {
	e.mu.Lock()
	defer e.mu.Unlock()
	for _, v := range e.RecordLabels {
		if v == val {
			return
		}
	}
	e.RecordLabels = append(e.RecordLabels, val)
}

// Enqueues the provided tag (string value) to be added to the record at the end of rule processing.
func (e *Effects) AddRecordTag(val string) {
	e.mu.Lock()
	defer e.mu.Unlock()
	for _, v := range e.RecordTags {
		if v == val {
			return
		}
	}
	e.RecordTags = append(e.RecordTags, val)
}

// Enqueues the provided flag (string value) to be recorded (in the Engine's flagstore) at the end of rule processing.
func (e *Effects) AddRecordFlag(val string) {
	e.mu.Lock()
	defer e.mu.Unlock()
	for _, v := range e.RecordFlags {
		if v == val {
			return
		}
	}
	e.RecordFlags = append(e.RecordFlags, val)
}

// Enqueues the provided flag (string value) to be removed (in the Engine's flagstore) at the end of rule processing.
func (e *Effects) RemoveRecordFlag(val string) {
	e.mu.Lock()
	defer e.mu.Unlock()
	for i, v := range e.RecordFlags {
		if v == val {
			e.RecordFlags = append(e.RecordFlags[:i], e.RecordFlags[i+1:]...)
		}
	}
}

// Enqueues a moderation report to be filed against the record at the end of rule processing.
func (e *Effects) ReportRecord(reason, comment string) {
	e.mu.Lock()
	defer e.mu.Unlock()
	if comment == "" {
		comment = "(reporting without comment)"
	}
	for _, v := range e.RecordReports {
		if v.ReasonType == reason {
			return
		}
	}
	e.RecordReports = append(e.RecordReports, ModReport{ReasonType: reason, Comment: comment})
}

// Enqueues the record to be taken down at the end of rule processing.
func (e *Effects) TakedownRecord() {
	e.RecordTakedown = true
}

// Enqueues the record's appeals to be resolved at the end of rule processing.
func (e *Effects) ResolveRecordAppeal() {
	e.RecordAppealResolve = true
}

// Enqueues the blob CID to be taken down (aka, CDN purge) as part of any record takedown
func (e *Effects) TakedownBlob(cid string) {
	e.mu.Lock()
	defer e.mu.Unlock()
	for _, v := range e.BlobTakedowns {
		if v == cid {
			return
		}
	}
	e.BlobTakedowns = append(e.BlobTakedowns, cid)
}

// Records that the given service should be notified about this event
func (e *Effects) Notify(srv string) {
	e.mu.Lock()
	defer e.mu.Unlock()
	for _, v := range e.NotifyServices {
		if v == srv {
			return
		}
	}
	e.NotifyServices = append(e.NotifyServices, srv)
}

func (e *Effects) Reject() {
	e.RejectEvent = true
}<|MERGE_RESOLUTION|>--- conflicted
+++ resolved
@@ -12,13 +12,8 @@
 	QuotaModReportDay = 2000
 	// number of takedowns automod can action per day, for all subjects combined (circuit breaker)
 	QuotaModTakedownDay = 200
-<<<<<<< HEAD
-	// number of appeal resolutions automod can action per day, for all subjects combined (circuit breaker)
-	QuotaModResolveAppealDay = 200
-=======
 	// number of misc actions automod can do per day, for all subjects combined (circuit breaker)
 	QuotaModActionDay = 1000
->>>>>>> 05b87518
 )
 
 type CounterRef struct {
@@ -55,15 +50,12 @@
 	AccountReports []ModReport
 	// If "true", a rule decided that the entire account should have a takedown.
 	AccountTakedown bool
-<<<<<<< HEAD
 	// If "true", indicates that a rule indicates that appeals on the account should be resolved.
 	AccountAppealResolve bool
-=======
 	// If "true", a rule decided that the reported account should be escalated.
 	AccountEscalate bool
 	// If "true", a rule decided that the reports on account should be resolved as acknowledged.
 	AccountAcknowledge bool
->>>>>>> 05b87518
 	// Same as "AccountLabels", but at record-level
 	RecordLabels []string
 	// Same as "AccountTags", but at record-level
@@ -174,11 +166,11 @@
 	e.AccountTakedown = true
 }
 
-<<<<<<< HEAD
 // Enqueues the accounts's appeals to be resolved at the end of rule processing.
 func (e *Effects) ResolveAccountAppeal() {
 	e.AccountAppealResolve = true
-=======
+}
+
 // Enqueues the account to be "escalated" for mod review at the end of rule processing.
 func (e *Effects) EscalateAccount() {
 	e.AccountEscalate = true
@@ -187,7 +179,6 @@
 // Enqueues reports on account to be "acknowledged" (closed) at the end of rule processing.
 func (e *Effects) AcknowledgeAccount() {
 	e.AccountAcknowledge = true
->>>>>>> 05b87518
 }
 
 // Enqueues the provided label (string value) to be added to the record at the end of rule processing.
