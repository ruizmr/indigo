package engine

import (
	"context"
	"fmt"

	comatproto "github.com/bluesky-social/indigo/api/atproto"
	toolsozone "github.com/bluesky-social/indigo/api/ozone"
)

func (eng *Engine) persistCounters(ctx context.Context, eff *Effects) error {
	// TODO: dedupe this array
	for _, ref := range eff.CounterIncrements {
		if ref.Period != nil {
			err := eng.Counters.IncrementPeriod(ctx, ref.Name, ref.Val, *ref.Period)
			if err != nil {
				return err
			}
		} else {
			err := eng.Counters.Increment(ctx, ref.Name, ref.Val)
			if err != nil {
				return err
			}
		}
	}
	for _, ref := range eff.CounterDistinctIncrements {
		err := eng.Counters.IncrementDistinct(ctx, ref.Name, ref.Bucket, ref.Val)
		if err != nil {
			return err
		}
	}
	for _, ref := range eff.CounterResets {
		err := eng.Counters.Reset(ctx, ref.Name, ref.Val)
		if err != nil {
			return err
		}
	}
	return nil
}

// Persists account-level moderation actions: new labels, new tags, new flags, new takedowns, and reports.
//
// If necessary, will "purge" identity and account caches, so that state updates will be picked up for subsequent events.
//
// Note that this method expects to run *before* counts are persisted (it accesses and updates some counts)
func (eng *Engine) persistAccountModActions(c *AccountContext) error {
	ctx := c.Ctx

	// de-dupe actions
	newLabels := dedupeLabelActions(c.effects.AccountLabels, c.Account.AccountLabels, c.Account.AccountNegatedLabels)
	existingTags := []string{}
	if c.Account.Private != nil {
		existingTags = c.Account.Private.AccountTags
	}
	newTags := dedupeTagActions(c.effects.AccountTags, existingTags)
	newFlags := dedupeFlagActions(c.effects.AccountFlags, c.Account.AccountFlags)

	// don't report the same account multiple times on the same day for the same reason. this is a quick check; we also query the mod service API just before creating the report.
	partialReports, err := eng.dedupeReportActions(ctx, c.Account.Identity.DID.String(), c.effects.AccountReports)
	if err != nil {
		return fmt.Errorf("de-duplicating reports: %w", err)
	}
	newReports, err := eng.circuitBreakReports(ctx, partialReports)
	if err != nil {
		return fmt.Errorf("circuit-breaking reports: %w", err)
	}
	newTakedown, err := eng.circuitBreakTakedown(ctx, c.effects.AccountTakedown && !c.Account.Takendown)
	if err != nil {
		return fmt.Errorf("circuit-breaking takedowns: %w", err)
	}
	newEscalation := c.effects.AccountEscalate
	if c.Account.Private != nil && c.Account.Private.ReviewState == ReviewStateEscalated {
		// de-dupe account escalation
		newEscalation = false
	} else {
		newEscalation, err = eng.circuitBreakModAction(ctx, newEscalation)
		if err != nil {
			return fmt.Errorf("circuit-breaking escalation: %w", err)
		}
	}
	newAcknowledge := c.effects.AccountAcknowledge
	if c.Account.Private != nil && (c.Account.Private.ReviewState == "closed" || c.Account.Private.ReviewState == "none") {
		// de-dupe account escalation
		newAcknowledge = false
	} else {
		newAcknowledge, err = eng.circuitBreakModAction(ctx, newAcknowledge)
		if err != nil {
			return fmt.Errorf("circuit-breaking acknowledge: %w", err)
		}
	}

	anyModActions := newTakedown || newEscalation || newAcknowledge || len(newLabels) > 0 || len(newTags) > 0 || len(newFlags) > 0 || len(newReports) > 0
	if anyModActions && eng.Notifier != nil {
		for _, srv := range dedupeStrings(c.effects.NotifyServices) {
			if err := eng.Notifier.SendAccount(ctx, srv, c); err != nil {
				c.Logger.Error("failed to deliver notification", "service", srv, "err", err)
			}
		}
	}

	// flags don't require admin auth
	if len(newFlags) > 0 {
		for _, val := range newFlags {
			// note: WithLabelValues is a prometheus label, not an atproto label
			actionNewFlagCount.WithLabelValues("record", val).Inc()
		}
		eng.Flags.Add(ctx, c.Account.Identity.DID.String(), newFlags)
	}

	// if we can't actually talk to service, bail out early
	if eng.OzoneClient == nil {
		if anyModActions {
			c.Logger.Warn("not persisting actions, mod service client not configured")
		}
		return nil
	}

	xrpcc := eng.OzoneClient

	if len(newLabels) > 0 {
		c.Logger.Info("labeling account", "newLabels", newLabels)
		for _, val := range newLabels {
			// note: WithLabelValues is a prometheus label, not an atproto label
			actionNewLabelCount.WithLabelValues("account", val).Inc()
		}
		comment := "[automod]: auto-labeling account"
		_, err := toolsozone.ModerationEmitEvent(ctx, xrpcc, &toolsozone.ModerationEmitEvent_Input{
			CreatedBy: xrpcc.Auth.Did,
			Event: &toolsozone.ModerationEmitEvent_Input_Event{
				ModerationDefs_ModEventLabel: &toolsozone.ModerationDefs_ModEventLabel{
					CreateLabelVals: newLabels,
					NegateLabelVals: []string{},
					Comment:         &comment,
				},
			},
			Subject: &toolsozone.ModerationEmitEvent_Input_Subject{
				AdminDefs_RepoRef: &comatproto.AdminDefs_RepoRef{
					Did: c.Account.Identity.DID.String(),
				},
			},
		})
		if err != nil {
			c.Logger.Error("failed to create account labels", "err", err)
		}
	}

	if len(newTags) > 0 {
		c.Logger.Info("tagging account", "newTags", newTags)
		for _, val := range newTags {
			// note: WithLabelValues is a prometheus label, not an atproto label
			actionNewTagCount.WithLabelValues("account", val).Inc()
		}
		comment := "[automod]: auto-tagging account"
		_, err := toolsozone.ModerationEmitEvent(ctx, xrpcc, &toolsozone.ModerationEmitEvent_Input{
			CreatedBy: xrpcc.Auth.Did,
			Event: &toolsozone.ModerationEmitEvent_Input_Event{
				ModerationDefs_ModEventTag: &toolsozone.ModerationDefs_ModEventTag{
					Add:     newTags,
					Remove:  []string{},
					Comment: &comment,
				},
			},
			Subject: &toolsozone.ModerationEmitEvent_Input_Subject{
				AdminDefs_RepoRef: &comatproto.AdminDefs_RepoRef{
					Did: c.Account.Identity.DID.String(),
				},
			},
		})
		if err != nil {
			c.Logger.Error("failed to create account tags", "err", err)
		}
	}

	// reports are additionally de-duped when persisting the action, so track with a flag
	createdReports := false
	for _, mr := range newReports {
		created, err := eng.createReportIfFresh(ctx, xrpcc, c.Account.Identity.DID, mr)
		if err != nil {
			c.Logger.Error("failed to create account report", "err", err)
		}
		if created {
			createdReports = true
		}
	}

	if newTakedown {
		c.Logger.Warn("account-takedown")
		actionNewTakedownCount.WithLabelValues("account").Inc()
		comment := "[automod]: auto account-takedown"
		_, err := toolsozone.ModerationEmitEvent(ctx, xrpcc, &toolsozone.ModerationEmitEvent_Input{
			CreatedBy: xrpcc.Auth.Did,
			Event: &toolsozone.ModerationEmitEvent_Input_Event{
				ModerationDefs_ModEventTakedown: &toolsozone.ModerationDefs_ModEventTakedown{
					Comment: &comment,
				},
			},
			Subject: &toolsozone.ModerationEmitEvent_Input_Subject{
				AdminDefs_RepoRef: &comatproto.AdminDefs_RepoRef{
					Did: c.Account.Identity.DID.String(),
				},
			},
		})
		if err != nil {
			c.Logger.Error("failed to execute account takedown", "err", err)
		}

		// we don't want to escalate if there is a takedown
		newEscalation = false
	}

	if newEscalation {
		c.Logger.Info("account-escalate")
		actionNewEscalationCount.WithLabelValues("account").Inc()
		comment := "[automod]: auto account-escalation"
		_, err := toolsozone.ModerationEmitEvent(ctx, xrpcc, &toolsozone.ModerationEmitEvent_Input{
			CreatedBy: xrpcc.Auth.Did,
			Event: &toolsozone.ModerationEmitEvent_Input_Event{
				ModerationDefs_ModEventEscalate: &toolsozone.ModerationDefs_ModEventEscalate{
					Comment: &comment,
				},
			},
			Subject: &toolsozone.ModerationEmitEvent_Input_Subject{
				AdminDefs_RepoRef: &comatproto.AdminDefs_RepoRef{
					Did: c.Account.Identity.DID.String(),
				},
			},
		})
		if err != nil {
			c.Logger.Error("failed to execute account escalation", "err", err)
		}
	}

	if newAcknowledge {
		c.Logger.Info("account-acknowledge")
		actionNewAcknowledgeCount.WithLabelValues("account").Inc()
		comment := "[automod]: auto account-acknowledge"
		_, err := toolsozone.ModerationEmitEvent(ctx, xrpcc, &toolsozone.ModerationEmitEvent_Input{
			CreatedBy: xrpcc.Auth.Did,
			Event: &toolsozone.ModerationEmitEvent_Input_Event{
				ModerationDefs_ModEventAcknowledge: &toolsozone.ModerationDefs_ModEventAcknowledge{
					Comment: &comment,
				},
			},
			Subject: &toolsozone.ModerationEmitEvent_Input_Subject{
				AdminDefs_RepoRef: &comatproto.AdminDefs_RepoRef{
					Did: c.Account.Identity.DID.String(),
				},
			},
		})
		if err != nil {
			c.Logger.Error("failed to execute account acknowledge", "err", err)
		}
	}

	needCachePurge := newTakedown || newEscalation || newAcknowledge || len(newLabels) > 0 || len(newTags) > 0 || len(newFlags) > 0 || createdReports
	if needCachePurge {
		return eng.PurgeAccountCaches(ctx, c.Account.Identity.DID)
	}

	return nil
}

// Persists some record-level state: labels, tags, takedowns, reports.
//
// NOTE: this method currently does *not* persist record-level flags to any storage, and does not de-dupe most actions, on the assumption that the record is new (from firehose) and has no existing mod state.
func (eng *Engine) persistRecordModActions(c *RecordContext) error {
	ctx := c.Ctx
	if err := eng.persistAccountModActions(&c.AccountContext); err != nil {
		return err
	}

	atURI := c.RecordOp.ATURI().String()
	newLabels := dedupeStrings(c.effects.RecordLabels)
	newTags := dedupeStrings(c.effects.RecordTags)
<<<<<<< HEAD
	resolveAppeal := c.effects.RecordAppealResolve
	if (len(newLabels) > 0 || len(newTags) > 0 || resolveAppeal) && eng.OzoneClient != nil {
=======
	newEscalation := c.effects.RecordEscalate
	newAcknowledge := c.effects.RecordAcknowledge

	if (newEscalation || newAcknowledge || len(newLabels) > 0 || len(newTags) > 0) && eng.OzoneClient != nil {
>>>>>>> cca47579
		// fetch existing record labels, tags, etc
		rv, err := toolsozone.ModerationGetRecord(ctx, eng.OzoneClient, c.RecordOp.CID.String(), c.RecordOp.ATURI().String())
		if err != nil {
			// NOTE: there is a frequent 4xx error here from Ozone because this record has not been indexed yet
			c.Logger.Warn("failed to fetch private record metadata from Ozone", "err", err)
		} else {
			var existingLabels []string
			var negLabels []string
			for _, lbl := range rv.Labels {
				if lbl.Neg != nil && *lbl.Neg == true {
					negLabels = append(negLabels, lbl.Val)
				} else {
					existingLabels = append(existingLabels, lbl.Val)
				}
			}
			existingLabels = dedupeStrings(existingLabels)
			negLabels = dedupeStrings(negLabels)
			newLabels = dedupeLabelActions(newLabels, existingLabels, negLabels)
			existingTags := []string{}
			hasSubjectStatus := rv.Moderation != nil && rv.Moderation.SubjectStatus != nil
			if hasSubjectStatus && rv.Moderation.SubjectStatus.Tags != nil {
				existingTags = rv.Moderation.SubjectStatus.Tags
			}
			newTags = dedupeTagActions(newTags, existingTags)
<<<<<<< HEAD
			resolveAppeal = resolveAppeal && *rv.Moderation.SubjectStatus.Appealed
=======
			newEscalation = newEscalation && hasSubjectStatus && *rv.Moderation.SubjectStatus.ReviewState != "tools.ozone.moderation.defs#reviewEscalate"
			newAcknowledge = newAcknowledge && hasSubjectStatus && *rv.Moderation.SubjectStatus.ReviewState != "tools.ozone.moderation.defs#reviewNone" && *rv.Moderation.SubjectStatus.ReviewState != "tools.ozone.moderation.defs#reviewClosed"
>>>>>>> cca47579
		}
	}

	newFlags := dedupeStrings(c.effects.RecordFlags)
	if len(newFlags) > 0 {
		// fetch existing flags, and de-dupe
		existingFlags, err := eng.Flags.Get(ctx, atURI)
		if err != nil {
			return fmt.Errorf("failed checking record flag cache: %w", err)
		}
		newFlags = dedupeFlagActions(newFlags, existingFlags)
	}

	// don't report the same record multiple times on the same day for the same reason. this is a quick check; we also query the mod service API just before creating the report.
	partialReports, err := eng.dedupeReportActions(ctx, atURI, c.effects.RecordReports)
	if err != nil {
		return fmt.Errorf("de-duplicating reports: %w", err)
	}
	newReports, err := eng.circuitBreakReports(ctx, partialReports)
	if err != nil {
		return fmt.Errorf("failed to circuit break reports: %w", err)
	}
	newTakedown, err := eng.circuitBreakTakedown(ctx, c.effects.RecordTakedown)
	if err != nil {
		return fmt.Errorf("failed to circuit break takedowns: %w", err)
	}
	newEscalation, err = eng.circuitBreakModAction(ctx, newEscalation)
	if err != nil {
		return fmt.Errorf("circuit-breaking escalation: %w", err)
	}
	newAcknowledge, err = eng.circuitBreakModAction(ctx, newAcknowledge)
	if err != nil {
		return fmt.Errorf("circuit-breaking acknowledge: %w", err)
	}

<<<<<<< HEAD
	resolveAppeal, err = eng.circuitBreakModAction(ctx, resolveAppeal)
	if err != nil {
		return fmt.Errorf("failed to circuit break resolve appeal: %w", err)
	}

	if newTakedown || len(newLabels) > 0 || len(newTags) > 0 || len(newFlags) > 0 || len(newReports) > 0 || resolveAppeal {
=======
	if newEscalation || newAcknowledge || newTakedown || len(newLabels) > 0 || len(newTags) > 0 || len(newFlags) > 0 || len(newReports) > 0 {
>>>>>>> cca47579
		if eng.Notifier != nil {
			for _, srv := range dedupeStrings(c.effects.NotifyServices) {
				if err := eng.Notifier.SendRecord(ctx, srv, c); err != nil {
					c.Logger.Error("failed to deliver notification", "service", srv, "err", err)
				}
			}
		}
	}

	// flags don't require admin auth
	if len(newFlags) > 0 {
		for _, val := range newFlags {
			// note: WithLabelValues is a prometheus label, not an atproto label
			actionNewFlagCount.WithLabelValues("record", val).Inc()
		}
		eng.Flags.Add(ctx, atURI, newFlags)
	}

	// exit early
<<<<<<< HEAD
	if !newTakedown && len(newLabels) == 0 && len(newReports) == 0 && len(newTags) == 0 && !resolveAppeal {
=======
	if !newAcknowledge && !newEscalation && !newTakedown && len(newLabels) == 0 && len(newTags) == 0 && len(newReports) == 0 {
>>>>>>> cca47579
		return nil
	}

	if eng.OzoneClient == nil {
		c.Logger.Warn("not persisting actions because mod service client not configured")
		return nil
	}

	if c.RecordOp.CID == nil {
		c.Logger.Warn("skipping record actions because CID is nil, can't construct strong ref")
		return nil
	}
	cid := *c.RecordOp.CID
	strongRef := comatproto.RepoStrongRef{
		Cid: cid.String(),
		Uri: atURI,
	}

	xrpcc := eng.OzoneClient
	if len(newLabels) > 0 {
		c.Logger.Info("labeling record", "newLabels", newLabels)
		for _, val := range newLabels {
			// note: WithLabelValues is a prometheus label, not an atproto label
			actionNewLabelCount.WithLabelValues("record", val).Inc()
		}
		comment := "[automod]: auto-labeling record"
		_, err := toolsozone.ModerationEmitEvent(ctx, xrpcc, &toolsozone.ModerationEmitEvent_Input{
			CreatedBy: xrpcc.Auth.Did,
			Event: &toolsozone.ModerationEmitEvent_Input_Event{
				ModerationDefs_ModEventLabel: &toolsozone.ModerationDefs_ModEventLabel{
					CreateLabelVals: newLabels,
					NegateLabelVals: []string{},
					Comment:         &comment,
				},
			},
			Subject: &toolsozone.ModerationEmitEvent_Input_Subject{
				RepoStrongRef: &strongRef,
			},
		})
		if err != nil {
			c.Logger.Error("failed to create record label", "err", err)
		}
	}

	if len(newTags) > 0 {
		c.Logger.Info("tagging record", "newTags", newTags)
		for _, val := range newTags {
			// note: WithLabelValues is a prometheus label, not an atproto label
			actionNewTagCount.WithLabelValues("record", val).Inc()
		}
		comment := "[automod]: auto-tagging record"
		_, err := toolsozone.ModerationEmitEvent(ctx, xrpcc, &toolsozone.ModerationEmitEvent_Input{
			CreatedBy: xrpcc.Auth.Did,
			Event: &toolsozone.ModerationEmitEvent_Input_Event{
				ModerationDefs_ModEventTag: &toolsozone.ModerationDefs_ModEventTag{
					Add:     newTags,
					Remove:  []string{},
					Comment: &comment,
				},
			},
			Subject: &toolsozone.ModerationEmitEvent_Input_Subject{
				RepoStrongRef: &strongRef,
			},
		})
		if err != nil {
			c.Logger.Error("failed to create record tag", "err", err)
		}
	}

	for _, mr := range newReports {
		_, err := eng.createRecordReportIfFresh(ctx, xrpcc, c.RecordOp.ATURI(), c.RecordOp.CID, mr)
		if err != nil {
			c.Logger.Error("failed to create record report", "err", err)
		}
	}

	if newTakedown {
		c.Logger.Warn("record-takedown")
		actionNewTakedownCount.WithLabelValues("record").Inc()
		comment := "[automod]: automated record-takedown"
		_, err := toolsozone.ModerationEmitEvent(ctx, xrpcc, &toolsozone.ModerationEmitEvent_Input{
			CreatedBy: xrpcc.Auth.Did,
			Event: &toolsozone.ModerationEmitEvent_Input_Event{
				ModerationDefs_ModEventTakedown: &toolsozone.ModerationDefs_ModEventTakedown{
					Comment: &comment,
				},
			},
			Subject: &toolsozone.ModerationEmitEvent_Input_Subject{
				RepoStrongRef: &strongRef,
			},
			SubjectBlobCids: dedupeStrings(c.effects.BlobTakedowns),
		})
		if err != nil {
			c.Logger.Error("failed to execute record takedown", "err", err)
		}
<<<<<<< HEAD
		resolveAppeal = false
	}

	if resolveAppeal {
		c.Logger.Warn("record-resolve-appeal")
		actionNewTakedownCount.WithLabelValues("record").Inc()
		comment := "[automod]: automated appeal resolution due to content deletion"
		_, err := toolsozone.ModerationEmitEvent(ctx, xrpcc, &toolsozone.ModerationEmitEvent_Input{
			CreatedBy: xrpcc.Auth.Did,
			Event: &toolsozone.ModerationEmitEvent_Input_Event{
				ModerationDefs_ModEventResolveAppeal: &toolsozone.ModerationDefs_ModEventResolveAppeal{
=======

		// we don't want to escalate if there is a takedown
		newEscalation = false
	}

	if newEscalation {
		c.Logger.Warn("record-escalation")
		actionNewEscalationCount.WithLabelValues("record").Inc()
		comment := "[automod]: automated record-escalation"
		_, err := toolsozone.ModerationEmitEvent(ctx, xrpcc, &toolsozone.ModerationEmitEvent_Input{
			CreatedBy: xrpcc.Auth.Did,
			Event: &toolsozone.ModerationEmitEvent_Input_Event{
				ModerationDefs_ModEventEscalate: &toolsozone.ModerationDefs_ModEventEscalate{
>>>>>>> cca47579
					Comment: &comment,
				},
			},
			Subject: &toolsozone.ModerationEmitEvent_Input_Subject{
				RepoStrongRef: &strongRef,
			},
		})
		if err != nil {
<<<<<<< HEAD
			c.Logger.Error("failed to execute appeal resolve", "err", err)
=======
			c.Logger.Error("failed to execute record escalation", "err", err)
		}
	}

	if newAcknowledge {
		c.Logger.Warn("record-acknowledge")
		actionNewAcknowledgeCount.WithLabelValues("record").Inc()
		comment := "[automod]: automated record-acknowledge"
		_, err := toolsozone.ModerationEmitEvent(ctx, xrpcc, &toolsozone.ModerationEmitEvent_Input{
			CreatedBy: xrpcc.Auth.Did,
			Event: &toolsozone.ModerationEmitEvent_Input_Event{
				ModerationDefs_ModEventAcknowledge: &toolsozone.ModerationDefs_ModEventAcknowledge{
					Comment: &comment,
				},
			},
			Subject: &toolsozone.ModerationEmitEvent_Input_Subject{
				RepoStrongRef: &strongRef,
			},
		})
		if err != nil {
			c.Logger.Error("failed to execute record acknowledge", "err", err)
>>>>>>> cca47579
		}
	}
	return nil
}<|MERGE_RESOLUTION|>--- conflicted
+++ resolved
@@ -272,15 +272,11 @@
 	atURI := c.RecordOp.ATURI().String()
 	newLabels := dedupeStrings(c.effects.RecordLabels)
 	newTags := dedupeStrings(c.effects.RecordTags)
-<<<<<<< HEAD
-	resolveAppeal := c.effects.RecordAppealResolve
-	if (len(newLabels) > 0 || len(newTags) > 0 || resolveAppeal) && eng.OzoneClient != nil {
-=======
 	newEscalation := c.effects.RecordEscalate
 	newAcknowledge := c.effects.RecordAcknowledge
-
-	if (newEscalation || newAcknowledge || len(newLabels) > 0 || len(newTags) > 0) && eng.OzoneClient != nil {
->>>>>>> cca47579
+	resolveAppeal := c.effects.RecordAppealResolve
+
+	if (newEscalation || newAcknowledge || resolveAppeal || len(newLabels) > 0 || len(newTags) > 0) && eng.OzoneClient != nil {
 		// fetch existing record labels, tags, etc
 		rv, err := toolsozone.ModerationGetRecord(ctx, eng.OzoneClient, c.RecordOp.CID.String(), c.RecordOp.ATURI().String())
 		if err != nil {
@@ -305,12 +301,9 @@
 				existingTags = rv.Moderation.SubjectStatus.Tags
 			}
 			newTags = dedupeTagActions(newTags, existingTags)
-<<<<<<< HEAD
-			resolveAppeal = resolveAppeal && *rv.Moderation.SubjectStatus.Appealed
-=======
 			newEscalation = newEscalation && hasSubjectStatus && *rv.Moderation.SubjectStatus.ReviewState != "tools.ozone.moderation.defs#reviewEscalate"
 			newAcknowledge = newAcknowledge && hasSubjectStatus && *rv.Moderation.SubjectStatus.ReviewState != "tools.ozone.moderation.defs#reviewNone" && *rv.Moderation.SubjectStatus.ReviewState != "tools.ozone.moderation.defs#reviewClosed"
->>>>>>> cca47579
+			resolveAppeal = resolveAppeal && *rv.Moderation.SubjectStatus.Appealed
 		}
 	}
 
@@ -346,16 +339,12 @@
 		return fmt.Errorf("circuit-breaking acknowledge: %w", err)
 	}
 
-<<<<<<< HEAD
 	resolveAppeal, err = eng.circuitBreakModAction(ctx, resolveAppeal)
 	if err != nil {
 		return fmt.Errorf("failed to circuit break resolve appeal: %w", err)
 	}
 
-	if newTakedown || len(newLabels) > 0 || len(newTags) > 0 || len(newFlags) > 0 || len(newReports) > 0 || resolveAppeal {
-=======
-	if newEscalation || newAcknowledge || newTakedown || len(newLabels) > 0 || len(newTags) > 0 || len(newFlags) > 0 || len(newReports) > 0 {
->>>>>>> cca47579
+	if newEscalation || newAcknowledge || newTakedown || resolveAppeal || len(newLabels) > 0 || len(newTags) > 0 || len(newFlags) > 0 || len(newReports) > 0 {
 		if eng.Notifier != nil {
 			for _, srv := range dedupeStrings(c.effects.NotifyServices) {
 				if err := eng.Notifier.SendRecord(ctx, srv, c); err != nil {
@@ -375,11 +364,7 @@
 	}
 
 	// exit early
-<<<<<<< HEAD
-	if !newTakedown && len(newLabels) == 0 && len(newReports) == 0 && len(newTags) == 0 && !resolveAppeal {
-=======
-	if !newAcknowledge && !newEscalation && !newTakedown && len(newLabels) == 0 && len(newTags) == 0 && len(newReports) == 0 {
->>>>>>> cca47579
+	if !newAcknowledge && !newEscalation && !newTakedown && !resolveAppeal && len(newLabels) == 0 && len(newTags) == 0 && len(newReports) == 0 {
 		return nil
 	}
 
@@ -475,8 +460,49 @@
 		if err != nil {
 			c.Logger.Error("failed to execute record takedown", "err", err)
 		}
-<<<<<<< HEAD
-		resolveAppeal = false
+
+		// we don't want to escalate if there is a takedown
+		newEscalation = false
+	}
+
+	if newEscalation {
+		c.Logger.Warn("record-escalation")
+		actionNewEscalationCount.WithLabelValues("record").Inc()
+		comment := "[automod]: automated record-escalation"
+		_, err := toolsozone.ModerationEmitEvent(ctx, xrpcc, &toolsozone.ModerationEmitEvent_Input{
+			CreatedBy: xrpcc.Auth.Did,
+			Event: &toolsozone.ModerationEmitEvent_Input_Event{
+				ModerationDefs_ModEventEscalate: &toolsozone.ModerationDefs_ModEventEscalate{
+					Comment: &comment,
+				},
+			},
+			Subject: &toolsozone.ModerationEmitEvent_Input_Subject{
+				RepoStrongRef: &strongRef,
+			},
+		})
+		if err != nil {
+			c.Logger.Error("failed to execute record escalation", "err", err)
+		}
+	}
+
+	if newAcknowledge {
+		c.Logger.Warn("record-acknowledge")
+		actionNewAcknowledgeCount.WithLabelValues("record").Inc()
+		comment := "[automod]: automated record-acknowledge"
+		_, err := toolsozone.ModerationEmitEvent(ctx, xrpcc, &toolsozone.ModerationEmitEvent_Input{
+			CreatedBy: xrpcc.Auth.Did,
+			Event: &toolsozone.ModerationEmitEvent_Input_Event{
+				ModerationDefs_ModEventAcknowledge: &toolsozone.ModerationDefs_ModEventAcknowledge{
+					Comment: &comment,
+				},
+			},
+			Subject: &toolsozone.ModerationEmitEvent_Input_Subject{
+				RepoStrongRef: &strongRef,
+			},
+		})
+		if err != nil {
+			c.Logger.Error("failed to execute record acknowledge", "err", err)
+		}
 	}
 
 	if resolveAppeal {
@@ -487,21 +513,6 @@
 			CreatedBy: xrpcc.Auth.Did,
 			Event: &toolsozone.ModerationEmitEvent_Input_Event{
 				ModerationDefs_ModEventResolveAppeal: &toolsozone.ModerationDefs_ModEventResolveAppeal{
-=======
-
-		// we don't want to escalate if there is a takedown
-		newEscalation = false
-	}
-
-	if newEscalation {
-		c.Logger.Warn("record-escalation")
-		actionNewEscalationCount.WithLabelValues("record").Inc()
-		comment := "[automod]: automated record-escalation"
-		_, err := toolsozone.ModerationEmitEvent(ctx, xrpcc, &toolsozone.ModerationEmitEvent_Input{
-			CreatedBy: xrpcc.Auth.Did,
-			Event: &toolsozone.ModerationEmitEvent_Input_Event{
-				ModerationDefs_ModEventEscalate: &toolsozone.ModerationDefs_ModEventEscalate{
->>>>>>> cca47579
 					Comment: &comment,
 				},
 			},
@@ -510,31 +521,7 @@
 			},
 		})
 		if err != nil {
-<<<<<<< HEAD
 			c.Logger.Error("failed to execute appeal resolve", "err", err)
-=======
-			c.Logger.Error("failed to execute record escalation", "err", err)
-		}
-	}
-
-	if newAcknowledge {
-		c.Logger.Warn("record-acknowledge")
-		actionNewAcknowledgeCount.WithLabelValues("record").Inc()
-		comment := "[automod]: automated record-acknowledge"
-		_, err := toolsozone.ModerationEmitEvent(ctx, xrpcc, &toolsozone.ModerationEmitEvent_Input{
-			CreatedBy: xrpcc.Auth.Did,
-			Event: &toolsozone.ModerationEmitEvent_Input_Event{
-				ModerationDefs_ModEventAcknowledge: &toolsozone.ModerationDefs_ModEventAcknowledge{
-					Comment: &comment,
-				},
-			},
-			Subject: &toolsozone.ModerationEmitEvent_Input_Subject{
-				RepoStrongRef: &strongRef,
-			},
-		})
-		if err != nil {
-			c.Logger.Error("failed to execute record acknowledge", "err", err)
->>>>>>> cca47579
 		}
 	}
 	return nil
