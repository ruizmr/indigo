package bgs

import (
	"bytes"
	"context"
	"encoding/json"
	"errors"
	"fmt"
	"io"
	"net/http"
	"net/url"
	"strings"

	atproto "github.com/bluesky-social/indigo/api/atproto"
	comatprototypes "github.com/bluesky-social/indigo/api/atproto"
	"github.com/bluesky-social/indigo/carstore"
	"github.com/bluesky-social/indigo/events"
	"github.com/bluesky-social/indigo/mst"
	"gorm.io/gorm"

	"github.com/bluesky-social/indigo/xrpc"
	"github.com/ipfs/go-cid"
	cbor "github.com/ipfs/go-ipld-cbor"
	"github.com/ipld/go-car"
	"github.com/labstack/echo/v4"
)

func (s *BGS) handleComAtprotoSyncGetRecord(ctx context.Context, collection string, did string, rkey string) (io.Reader, error) {
	u, err := s.lookupUserByDid(ctx, did)
	if err != nil {
		if errors.Is(err, gorm.ErrRecordNotFound) {
			return nil, echo.NewHTTPError(http.StatusNotFound, "user not found")
		}
		log.Errorw("failed to lookup user", "err", err, "did", did)
		return nil, echo.NewHTTPError(http.StatusInternalServerError, "failed to lookup user")
	}

	if u.GetTombstoned() {
		return nil, fmt.Errorf("account was deleted")
	}

	if u.GetTakenDown() {
		return nil, fmt.Errorf("account was taken down by the Relay")
	}

	ustatus := u.GetUpstreamStatus()
	if ustatus == events.AccountStatusTakendown {
		return nil, fmt.Errorf("account was taken down by its PDS")
	}

	if ustatus == events.AccountStatusDeactivated {
		return nil, fmt.Errorf("account is temporarily deactivated")
	}

	if ustatus == events.AccountStatusSuspended {
		return nil, fmt.Errorf("account is suspended by its PDS")
	}

	root, blocks, err := s.repoman.GetRecordProof(ctx, u.ID, collection, rkey)
	if err != nil {
		if errors.Is(err, mst.ErrNotFound) {
			return nil, echo.NewHTTPError(http.StatusNotFound, "record not found in repo")
		}
		log.Errorw("failed to get record from repo", "err", err, "did", did, "collection", collection, "rkey", rkey)
		return nil, echo.NewHTTPError(http.StatusInternalServerError, "failed to get record from repo")
	}

	buf := new(bytes.Buffer)
	hb, err := cbor.DumpObject(&car.CarHeader{
		Roots:   []cid.Cid{root},
		Version: 1,
	})
	if _, err := carstore.LdWrite(buf, hb); err != nil {
		return nil, err
	}

	for _, blk := range blocks {
		if _, err := carstore.LdWrite(buf, blk.Cid().Bytes(), blk.RawData()); err != nil {
			return nil, err
		}
	}

	return buf, nil
}

func (s *BGS) handleComAtprotoSyncGetRepo(ctx context.Context, did string, since string) (io.Reader, error) {
	u, err := s.lookupUserByDid(ctx, did)
	if err != nil {
		if errors.Is(err, gorm.ErrRecordNotFound) {
			return nil, echo.NewHTTPError(http.StatusNotFound, "user not found")
		}
		log.Errorw("failed to lookup user", "err", err, "did", did)
		return nil, echo.NewHTTPError(http.StatusInternalServerError, "failed to lookup user")
	}

	if u.GetTombstoned() {
		return nil, fmt.Errorf("account was deleted")
	}

	if u.GetTakenDown() {
		return nil, fmt.Errorf("account was taken down by the Relay")
	}

	ustatus := u.GetUpstreamStatus()
	if ustatus == events.AccountStatusTakendown {
		return nil, fmt.Errorf("account was taken down by its PDS")
	}

	if ustatus == events.AccountStatusDeactivated {
		return nil, fmt.Errorf("account is temporarily deactivated")
	}

	if ustatus == events.AccountStatusSuspended {
		return nil, fmt.Errorf("account is suspended by its PDS")
	}

	// TODO: stream the response
	buf := new(bytes.Buffer)
	if err := s.repoman.ReadRepo(ctx, u.ID, since, buf); err != nil {
		log.Errorw("failed to read repo into buffer", "err", err, "did", did)
		return nil, echo.NewHTTPError(http.StatusInternalServerError, "failed to read repo into buffer")
	}

	return buf, nil
}

func (s *BGS) handleComAtprotoSyncGetBlocks(ctx context.Context, cids []string, did string) (io.Reader, error) {
	return nil, fmt.Errorf("NYI")
}

func (s *BGS) handleComAtprotoSyncRequestCrawl(ctx context.Context, body *comatprototypes.SyncRequestCrawl_Input) error {
	host := body.Hostname
	if host == "" {
		return echo.NewHTTPError(http.StatusBadRequest, "must pass hostname")
	}

	if !strings.HasPrefix(host, "http://") && !strings.HasPrefix(host, "https://") {
		if s.ssl {
			host = "https://" + host
		} else {
			host = "http://" + host
		}
	}

	u, err := url.Parse(host)
	if err != nil {
		return echo.NewHTTPError(http.StatusBadRequest, "failed to parse hostname")
	}

	if u.Scheme == "http" && s.ssl {
		return echo.NewHTTPError(http.StatusBadRequest, "this server requires https")
	}

	if u.Scheme == "https" && !s.ssl {
		return echo.NewHTTPError(http.StatusBadRequest, "this server does not support https")
	}

	if u.Path != "" {
		return echo.NewHTTPError(http.StatusBadRequest, "must pass hostname without path")
	}

	if u.Query().Encode() != "" {
		return echo.NewHTTPError(http.StatusBadRequest, "must pass hostname without query")
	}

	host = u.Host // potentially hostname:port

	banned, err := s.domainIsBanned(ctx, host)
	if banned {
		return echo.NewHTTPError(http.StatusUnauthorized, "domain is banned")
	}

	log.Warnf("TODO: better host validation for crawl requests")

	clientHost := fmt.Sprintf("%s://%s", u.Scheme, host)

	c := &xrpc.Client{
		Host:   clientHost,
		Client: http.DefaultClient, // not using the client that auto-retries
	}

	desc, err := atproto.ServerDescribeServer(ctx, c)
	if err != nil {
		errMsg := fmt.Sprintf("requested host (%s) failed to respond to describe request", clientHost)
		return echo.NewHTTPError(http.StatusBadRequest, errMsg)
	}

	// Maybe we could do something with this response later
	_ = desc

<<<<<<< HEAD
	return s.slurper.SubscribeToPds(ctx, host, true, false, nil)
=======
	if len(s.nextCrawlers) != 0 {
		blob, err := json.Marshal(body)
		if err != nil {
			log.Warnw("could not forward requestCrawl, json err", "err", err)
		} else {
			go func(bodyBlob []byte) {
				for _, rpu := range s.nextCrawlers {
					pu := rpu.JoinPath("/xrpc/com.atproto.sync.requestCrawl")
					response, err := s.httpClient.Post(pu.String(), "application/json", bytes.NewReader(bodyBlob))
					if response != nil && response.Body != nil {
						response.Body.Close()
					}
					if err != nil || response == nil {
						log.Warnw("requestCrawl forward failed", "host", rpu, "err", err)
					} else if response.StatusCode != http.StatusOK {
						log.Warnw("requestCrawl forward failed", "host", rpu, "status", response.Status)
					} else {
						log.Infow("requestCrawl forward successful", "host", rpu)
					}
				}
			}(blob)
		}
	}

	return s.slurper.SubscribeToPds(ctx, host, true, false)
>>>>>>> b13c6751
}

func (s *BGS) handleComAtprotoSyncNotifyOfUpdate(ctx context.Context, body *comatprototypes.SyncNotifyOfUpdate_Input) error {
	// TODO:
	return nil
}

func (s *BGS) handleComAtprotoSyncListRepos(ctx context.Context, cursor int64, limit int) (*comatprototypes.SyncListRepos_Output, error) {
	// Filter out tombstoned, taken down, and deactivated accounts
	q := fmt.Sprintf("id > ? AND NOT tombstoned AND NOT taken_down AND (upstream_status is NULL OR (upstream_status != '%s' AND upstream_status != '%s' AND upstream_status != '%s'))",
		events.AccountStatusDeactivated, events.AccountStatusSuspended, events.AccountStatusTakendown)

	// Load the users
	users := []*User{}
	if err := s.db.Model(&User{}).Where(q, cursor).Order("id").Limit(limit).Find(&users).Error; err != nil {
		if err == gorm.ErrRecordNotFound {
			return &comatprototypes.SyncListRepos_Output{}, nil
		}
		log.Errorw("failed to query users", "err", err)
		return nil, echo.NewHTTPError(http.StatusInternalServerError, "failed to query users")
	}

	if len(users) == 0 {
		// resp.Repos is an explicit empty array, not just 'nil'
		return &comatprototypes.SyncListRepos_Output{
			Repos: []*comatprototypes.SyncListRepos_Repo{},
		}, nil
	}

	resp := &comatprototypes.SyncListRepos_Output{
		Repos: make([]*comatprototypes.SyncListRepos_Repo, len(users)),
	}

	// Fetch the repo roots for each user
	for i := range users {
		user := users[i]

		root, err := s.repoman.GetRepoRoot(ctx, user.ID)
		if err != nil {
			log.Errorw("failed to get repo root", "err", err, "did", user.Did)
			return nil, echo.NewHTTPError(http.StatusInternalServerError, fmt.Sprintf("failed to get repo root for (%s): %v", user.Did, err.Error()))
		}

		resp.Repos[i] = &comatprototypes.SyncListRepos_Repo{
			Did:  user.Did,
			Head: root.String(),
		}
	}

	// If this is not the last page, set the cursor
	if len(users) >= limit && len(users) > 1 {
		nextCursor := fmt.Sprintf("%d", users[len(users)-1].ID)
		resp.Cursor = &nextCursor
	}

	return resp, nil
}

func (s *BGS) handleComAtprotoSyncGetLatestCommit(ctx context.Context, did string) (*comatprototypes.SyncGetLatestCommit_Output, error) {
	u, err := s.lookupUserByDid(ctx, did)
	if err != nil {
		if errors.Is(err, gorm.ErrRecordNotFound) {
			return nil, echo.NewHTTPError(http.StatusNotFound, "user not found")
		}
		return nil, echo.NewHTTPError(http.StatusInternalServerError, "failed to lookup user")
	}

	if u.GetTombstoned() {
		return nil, fmt.Errorf("account was deleted")
	}

	if u.GetTakenDown() {
		return nil, fmt.Errorf("account was taken down by the Relay")
	}

	ustatus := u.GetUpstreamStatus()
	if ustatus == events.AccountStatusTakendown {
		return nil, fmt.Errorf("account was taken down by its PDS")
	}

	if ustatus == events.AccountStatusDeactivated {
		return nil, fmt.Errorf("account is temporarily deactivated")
	}

	if ustatus == events.AccountStatusSuspended {
		return nil, fmt.Errorf("account is suspended by its PDS")
	}

	root, err := s.repoman.GetRepoRoot(ctx, u.ID)
	if err != nil {
		log.Errorw("failed to get repo root", "err", err, "did", u.Did)
		return nil, echo.NewHTTPError(http.StatusInternalServerError, "failed to get repo root")
	}

	rev, err := s.repoman.GetRepoRev(ctx, u.ID)
	if err != nil {
		log.Errorw("failed to get repo rev", "err", err, "did", u.Did)
		return nil, echo.NewHTTPError(http.StatusInternalServerError, "failed to get repo rev")
	}

	return &comatprototypes.SyncGetLatestCommit_Output{
		Cid: root.String(),
		Rev: rev,
	}, nil
}<|MERGE_RESOLUTION|>--- conflicted
+++ resolved
@@ -188,9 +188,6 @@
 	// Maybe we could do something with this response later
 	_ = desc
 
-<<<<<<< HEAD
-	return s.slurper.SubscribeToPds(ctx, host, true, false, nil)
-=======
 	if len(s.nextCrawlers) != 0 {
 		blob, err := json.Marshal(body)
 		if err != nil {
@@ -215,8 +212,7 @@
 		}
 	}
 
-	return s.slurper.SubscribeToPds(ctx, host, true, false)
->>>>>>> b13c6751
+	return s.slurper.SubscribeToPds(ctx, host, true, false, nil)
 }
 
 func (s *BGS) handleComAtprotoSyncNotifyOfUpdate(ctx context.Context, body *comatprototypes.SyncNotifyOfUpdate_Input) error {
